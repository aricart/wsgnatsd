package server

import (
	"crypto/tls"
	"crypto/x509"
	"fmt"
	"io/ioutil"
	"log"
	"net"
	"net/http"
	"os"
	"strconv"
	"strings"
	"sync/atomic"

	"github.com/gorilla/websocket"
	"github.com/nats-io/gnatsd/logger"
	"github.com/nats-io/gnatsd/util"
)

type Conf struct {
	HostPort string
	CertFile string
	KeyFile  string
	CaFile   string
	Binary   bool
	Logger   *logger.Logger
}

type WsServer struct {
	httpServer   *http.Server
	listener     net.Listener
	natsHostPort string
	Logger       *logger.Logger
	Conf
}

func NewWsServer(conf Conf, Logger *logger.Logger) (*WsServer, error) {
	server := WsServer{}
	server.Conf = conf
	server.Logger = Logger

	return &server, nil
}

func (ws *WsServer) Shutdown() {
	if ws.httpServer != nil {
		ws.httpServer.Shutdown(nil)
	}
}

func (ws *WsServer) isTLS() bool {
	return ws.CertFile != ""
}

func parseHostPort(hostPort string) (string, int, error) {
	var err error
	var host, sport string
	var port int
	host, sport, err = net.SplitHostPort(hostPort)
	p, err := strconv.Atoi(sport)
	if err != nil {
		return "", 0, err
	}
	port = p
	return host, port, nil
}

func (ws *WsServer) Start(natsHostPort string) error {
	ws.natsHostPort = natsHostPort

	//start listening
	if ws.isTLS() {
		if err := ws.createTlsListen(); err != nil {
			return err
		}
	} else {
		if err := ws.createHttpListen(); err != nil {
			return err
		}
	}
	ws.httpServer = &http.Server{
		ErrorLog: log.New(os.Stderr, "", log.LstdFlags),
		Handler:  http.HandlerFunc(ws.handleSession),
	}

	ws.Logger.Noticef("Listening for websocket requests on %v\n", ws.GetURL())

	frames := "text"
	if ws.Binary {
		frames = "binary"
	}
	ws.Logger.Noticef("Proxy is handling %s ws frames\n", frames)

	go func() {
		if err := ws.httpServer.Serve(ws.listener); err != nil {
			// we orderly shutdown the server?
			if !strings.Contains(err.Error(), "http: Server closed") {
				ws.Logger.Fatalf("HTTP server error: %v\n", err)
				panic(err)
			}
		}
		ws.httpServer.Handler = nil
		ws.httpServer = nil
		ws.Logger.Noticef("HTTP server has stopped\n")
	}()

	return nil
}

func (ws *WsServer) createHttpListen() error {
	var err error
	ws.listener, err = net.Listen("tcp", ws.HostPort)
	if err != nil {
		return fmt.Errorf("cannot listen for http requests: %v", err)
	}
	// if the port was auto selected, update the config
	host, port, err := parseHostPort(ws.HostPort)
	if port < 1 {
		if err != nil {
			panic(err)
		}
		port = ws.listener.Addr().(*net.TCPAddr).Port
		ws.HostPort = fmt.Sprintf("%s:%d", host, port)
	}
	return err
}

func (ws *WsServer) makeTLSConfig() (*tls.Config, error) {
	cert, err := tls.LoadX509KeyPair(ws.CertFile, ws.KeyFile)
	if err != nil {
		ws.Logger.Fatalf("error parsing key: %v", err)
	}
	cert.Leaf, err = x509.ParseCertificate(cert.Certificate[0])
	if err != nil {
		ws.Logger.Fatalf("error parsing cert: %v", err)
	}
	config := tls.Config{
		Certificates: []tls.Certificate{cert},
		MinVersion:   tls.VersionTLS10,
	}

	if ws.CaFile != "" {
		caCert, err := ioutil.ReadFile(ws.CaFile)
		if err != nil {
			log.Fatal(err)
		}
		caPool := x509.NewCertPool()
		if ok := caPool.AppendCertsFromPEM(caCert); !ok {
			ws.Logger.Fatalf("error parsing ca cert")
		}
		config.RootCAs = caPool
	}
	return &config, nil
}

func (ws *WsServer) createTlsListen() error {
	tlsConfig, err := ws.makeTLSConfig()
	if err != nil {
		ws.Logger.Fatalf("error generating tls config: %v", err)
	}
	config := util.CloneTLSConfig(tlsConfig)
	config.ClientAuth = tls.NoClientCert
	config.PreferServerCipherSuites = true
	config.Certificates = make([]tls.Certificate, 1)
	config.Certificates[0], err = tls.LoadX509KeyPair(ws.CertFile, ws.KeyFile)
	if err != nil {
		ws.Logger.Fatalf("error loading tls certs: %v", err)
	}
	ws.listener, err = tls.Listen("tcp", ws.HostPort, config)
	if err != nil {
		ws.Logger.Fatalf("cannot listen for http requests: %v", err)
	}

	return nil
}

var counter uint64

func (ws *WsServer) handleSession(w http.ResponseWriter, r *http.Request) {
	id := atomic.AddUint64(&counter, 1)
	upgrader := websocket.Upgrader{}
	upgrader.CheckOrigin = func(req *http.Request) bool {
		return true
	}
	c, err := upgrader.Upgrade(w, r, nil)
	defer c.Close()
	if err != nil {
		ws.Logger.Errorf("failed to upgrade ws connection: %v", err)
		return
	}

	// allow for different interfaces and random port on embedded server
<<<<<<< HEAD
	proxy, err := NewProxyWorker(id, c, ws.natsHostPort, ws)
=======
	proxy, err := NewProxyWorker(id, c, ws.natsHostPort, ws.Logger)
>>>>>>> 2472744c
	if err != nil {
		ws.Logger.Errorf("failed to connect to nats: %v", err)
		return
	}
	proxy.Serve()
}

type ProxyWorker struct {
<<<<<<< HEAD
	id        uint64
	done      chan string
	ws        *websocket.Conn
	tcp       net.Conn
	frameType int
	logger       *logger.Logger

}

func NewProxyWorker(id uint64, ws *websocket.Conn, natsHostPort string, server *WsServer) (*ProxyWorker, error) {
=======
	id     uint64
	done   chan string
	ws     *websocket.Conn
	tcp    net.Conn
	Logger *logger.Logger
}

func NewProxyWorker(id uint64, ws *websocket.Conn, natsHostPort string, logger *logger.Logger) (*ProxyWorker, error) {
>>>>>>> 2472744c
	tcp, err := net.Dial("tcp", natsHostPort)
	if err != nil {
		return nil, err
	}

	proxy := ProxyWorker{}
	proxy.id = id
	proxy.done = make(chan string)
	proxy.ws = ws
	proxy.tcp = tcp
<<<<<<< HEAD
	proxy.logger = server.Logger

	if server.Binary {
		proxy.frameType = websocket.BinaryMessage
	} else {
		proxy.frameType = websocket.TextMessage
	}
=======
	proxy.Logger = logger
>>>>>>> 2472744c

	return &proxy, nil
}

func debugFrameType(ft int) string {
	switch ft {
	case websocket.TextMessage:
		return"TEXT"
	case websocket.BinaryMessage:
		return"BIN"
	case websocket.CloseMessage:
		return"CLOSE"
	case websocket.PingMessage:
		return"PING"
	case websocket.PongMessage:
		return"PONG"
	}
	return "?"
}


func (pw *ProxyWorker) Serve() {
	go func() {
		for {
			mt, data, err := pw.ws.ReadMessage()
			if err != nil {
				pw.logger.Errorf("ws read: %v", err)
				break
			}
			pw.logger.Tracef("ws [%v] >: %v\n", debugFrameType(mt), string(data))

			if mt == websocket.TextMessage || mt == websocket.BinaryMessage {
				count, err := pw.tcp.Write(data)
				if err != nil {
					pw.logger.Errorf("tcp write: %v", err)
				}
				if count != len(data) {
					pw.logger.Errorf("tcp wrote %d instead of %d bytes", count, len(data))
				}
			}
			if mt == websocket.CloseMessage {
				break
			}

		}
		pw.done <- "done"
	}()

	go func() {
		buf := make([]byte, 4096)
		for {
			count, err := pw.tcp.Read(buf)
			if err != nil {
				pw.logger.Errorf("tcp read: %v", err)
				break
			}
			pw.logger.Tracef("tcp >: %v\n", string(buf[0:count]))
			err = pw.ws.WriteMessage(pw.frameType, buf[0:count])
			if err != nil {
				pw.logger.Errorf("ws write: %v", err)
				break
			}
		}
		pw.done <- "done"
	}()

	<-pw.done
	pw.tcp.Close()
	pw.ws.Close()
	<-pw.done
<<<<<<< HEAD
	pw.logger.Noticef("ws-nats client [%d] closed", pw.id)
=======
	pw.Logger.Noticef("ws-nats client [%d] closed", pw.id)
>>>>>>> 2472744c
}

func (ws *WsServer) GetURL() string {
	protocol := "ws"
	if ws.isTLS() {
		protocol = "wss"
	}
	return fmt.Sprintf("%s://%s", protocol, ws.HostPort)
}<|MERGE_RESOLUTION|>--- conflicted
+++ resolved
@@ -191,11 +191,7 @@
 	}
 
 	// allow for different interfaces and random port on embedded server
-<<<<<<< HEAD
 	proxy, err := NewProxyWorker(id, c, ws.natsHostPort, ws)
-=======
-	proxy, err := NewProxyWorker(id, c, ws.natsHostPort, ws.Logger)
->>>>>>> 2472744c
 	if err != nil {
 		ws.Logger.Errorf("failed to connect to nats: %v", err)
 		return
@@ -204,7 +200,6 @@
 }
 
 type ProxyWorker struct {
-<<<<<<< HEAD
 	id        uint64
 	done      chan string
 	ws        *websocket.Conn
@@ -215,16 +210,6 @@
 }
 
 func NewProxyWorker(id uint64, ws *websocket.Conn, natsHostPort string, server *WsServer) (*ProxyWorker, error) {
-=======
-	id     uint64
-	done   chan string
-	ws     *websocket.Conn
-	tcp    net.Conn
-	Logger *logger.Logger
-}
-
-func NewProxyWorker(id uint64, ws *websocket.Conn, natsHostPort string, logger *logger.Logger) (*ProxyWorker, error) {
->>>>>>> 2472744c
 	tcp, err := net.Dial("tcp", natsHostPort)
 	if err != nil {
 		return nil, err
@@ -235,7 +220,6 @@
 	proxy.done = make(chan string)
 	proxy.ws = ws
 	proxy.tcp = tcp
-<<<<<<< HEAD
 	proxy.logger = server.Logger
 
 	if server.Binary {
@@ -243,10 +227,7 @@
 	} else {
 		proxy.frameType = websocket.TextMessage
 	}
-=======
-	proxy.Logger = logger
->>>>>>> 2472744c
-
+  
 	return &proxy, nil
 }
 
@@ -316,11 +297,7 @@
 	pw.tcp.Close()
 	pw.ws.Close()
 	<-pw.done
-<<<<<<< HEAD
 	pw.logger.Noticef("ws-nats client [%d] closed", pw.id)
-=======
-	pw.Logger.Noticef("ws-nats client [%d] closed", pw.id)
->>>>>>> 2472744c
 }
 
 func (ws *WsServer) GetURL() string {
